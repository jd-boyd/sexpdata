--- conflicted
+++ resolved
@@ -256,10 +256,6 @@
 
 def test_parse_float():
     assert parse("-1.012") == [-1.012]
-<<<<<<< HEAD
-    assert parse("2E22") == [Symbol("2E22")]
-    assert parse("inf") == [Symbol("inf")]
-=======
     assert parse("2E22") == [2e22]
     assert parse("inf") == [Symbol("inf")]
     # Values chosen from floating point examples on Wikipedia
@@ -267,7 +263,6 @@
     assert parse("6.28318") == [6.28318]
     assert parse("6.022e23") == [6.022e23]
     assert parse("5E888720") == [Symbol("5E888720")]
->>>>>>> b822ee2e
 
 
 def test_too_many_brackets():
