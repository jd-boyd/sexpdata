import sys

from distutils.core import setup

with open('README.rst') as f:
    long_description = f.read()

install_requires = []
if sys.version.split(" ")[0] < "3.4":
    install_requires.append('singledispatch')

setup(
    name='sexpdata',
    version='0.0.4.dev1',
    py_modules=['sexpdata'],
<<<<<<< HEAD
    author=sexpdata.__author__,
    author_email='jdboyd@jdboyd.net',
    url='https://github.com/jd-boyd/sexpdata',
    license=sexpdata.__license__,
=======
    author='Takafumi Arakaki',
    author_email='aka.tkf@gmail.com',
    url='https://github.com/tkf/sexpdata',
    license='BSD License',
>>>>>>> 0b36d1fc
    description='S-expression parser for Python',
    long_description=long_description,
    keywords='s-expression, lisp, parser',
    classifiers=[
        "Development Status :: 3 - Alpha",
        'License :: OSI Approved :: BSD License',
        'Programming Language :: Python',
        'Programming Language :: Python :: 2',
        'Programming Language :: Python :: 2.7',
        'Programming Language :: Python :: 3',
        'Programming Language :: Python :: 3.3',
        'Programming Language :: Python :: 3.4',
        'Programming Language :: Python :: 3.5',
        'Programming Language :: Python :: 3.6',
        'Programming Language :: Python :: 3.7',
        "Programming Language :: Lisp",
        "Programming Language :: Emacs-Lisp",
        # see: http://pypi.python.org/pypi?%3Aaction=list_classifiers
    ],
    install_requires=install_requires,
)<|MERGE_RESOLUTION|>--- conflicted
+++ resolved
@@ -13,17 +13,10 @@
     name='sexpdata',
     version='0.0.4.dev1',
     py_modules=['sexpdata'],
-<<<<<<< HEAD
     author=sexpdata.__author__,
     author_email='jdboyd@jdboyd.net',
     url='https://github.com/jd-boyd/sexpdata',
     license=sexpdata.__license__,
-=======
-    author='Takafumi Arakaki',
-    author_email='aka.tkf@gmail.com',
-    url='https://github.com/tkf/sexpdata',
-    license='BSD License',
->>>>>>> 0b36d1fc
     description='S-expression parser for Python',
     long_description=long_description,
     keywords='s-expression, lisp, parser',
